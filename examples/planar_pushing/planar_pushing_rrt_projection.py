import os.path
import time
import matplotlib.pyplot as plt
import numpy as np
import pickle

import cProfile

from qsim.simulator import GradientMode

from irs_mpc.quasistatic_dynamics import QuasistaticDynamics
from irs_mpc.irs_mpc_params import IrsMpcQuasistaticParameters

from irs_rrt.irs_rrt import IrsNode
from irs_rrt.irs_rrt_projection import IrsRrtProjection
from irs_rrt.rrt_params import IrsRrtProjectionParams

from planar_pushing_setup import *
from contact_sampler import PlanarPushingContactSampler

#%% quasistatic dynamical system
q_dynamics = QuasistaticDynamics(h=h,
                                 q_model_path=q_model_path,
                                 internal_viz=True)
dim_x = q_dynamics.dim_x
dim_u = q_dynamics.dim_u
q_sim_py = q_dynamics.q_sim_py
plant = q_sim_py.get_plant()
idx_a = plant.GetModelInstanceByName(robot_name)
idx_u = plant.GetModelInstanceByName(object_name)

contact_sampler = PlanarPushingContactSampler(q_dynamics)

q_u0 = np.array([0.0, 0.5, 0])
x0 = contact_sampler.sample_contact(q_u0)

joint_limits = {
    idx_u: np.array([[-2.0, 2.0], [-2.0, 2.0], [-np.pi, np.pi]]),
    idx_a: np.array([[-2.0, 2.0], [-2.0, 2.0]]),
}

#%% RRT testing
# IrsMpc params
mpc_params = IrsMpcQuasistaticParameters()
mpc_params.Q_dict = {
    idx_u: np.array([20, 20, 10]),
    idx_a: np.array([1e-3, 1e-3])}
mpc_params.Qd_dict = {
    model: Q_i * 100 for model, Q_i in mpc_params.Q_dict.items()}
mpc_params.R_dict = {
    idx_a: 10 * np.array([1, 1])}

# IrsRrt params
params = IrsRrtProjectionParams(q_model_path, joint_limits)
params.bundle_mode = BundleMode.kFirstRandomized
params.root_node = IrsNode(x0)
params.max_size = 500
params.goal = np.copy(x0)
<<<<<<< HEAD
params.goal[1] = 0.1
params.goal[3] = -0.5
params.termination_tolerance = 0.0  # used in irs_rrt.iterate() as cost threshold.
=======
params.goal[1] = -0.5
params.termination_tolerance = 0.1  # used in irs_rrt.iterate() as cost threshold.
>>>>>>> 5059c82d
params.goal_as_subgoal_prob = 0.1
params.rewire = False
params.distance_metric = 'local_u'
params.regularization = 1e-2
# params.distance_metric = 'global'  # If using global metric
params.global_metric = q_dynamics.get_x_from_q_dict(mpc_params.Q_dict)
params.distance_threshold = 50


<<<<<<< HEAD
for i in range(5):
    irs_rrt = IrsRrtProjection(params=params,
                            contact_sampler=contact_sampler)
    irs_rrt.iterate()
=======
irs_rrt = IrsRrtProjection(params=params,
                           contact_sampler=contact_sampler)
irs_rrt.iterate()
>>>>>>> 5059c82d

    #%%
    irs_rrt.save_tree(os.path.join(
        data_folder,
        "randomized",
        f"tree_{params.max_size}_{i}.pkl"))<|MERGE_RESOLUTION|>--- conflicted
+++ resolved
@@ -56,14 +56,8 @@
 params.root_node = IrsNode(x0)
 params.max_size = 500
 params.goal = np.copy(x0)
-<<<<<<< HEAD
-params.goal[1] = 0.1
-params.goal[3] = -0.5
-params.termination_tolerance = 0.0  # used in irs_rrt.iterate() as cost threshold.
-=======
 params.goal[1] = -0.5
 params.termination_tolerance = 0.1  # used in irs_rrt.iterate() as cost threshold.
->>>>>>> 5059c82d
 params.goal_as_subgoal_prob = 0.1
 params.rewire = False
 params.distance_metric = 'local_u'
@@ -73,16 +67,10 @@
 params.distance_threshold = 50
 
 
-<<<<<<< HEAD
 for i in range(5):
     irs_rrt = IrsRrtProjection(params=params,
                             contact_sampler=contact_sampler)
     irs_rrt.iterate()
-=======
-irs_rrt = IrsRrtProjection(params=params,
-                           contact_sampler=contact_sampler)
-irs_rrt.iterate()
->>>>>>> 5059c82d
 
     #%%
     irs_rrt.save_tree(os.path.join(
