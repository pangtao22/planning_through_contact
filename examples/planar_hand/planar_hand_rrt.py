import os.path
import time
import matplotlib.pyplot as plt
import numpy as np
import pickle

import cProfile

from pydrake.all import PiecewisePolynomial

from qsim.simulator import QuasistaticSimulator, GradientMode
from qsim_cpp import QuasistaticSimulatorCpp

from irs_mpc.quasistatic_dynamics import QuasistaticDynamics
from irs_mpc.quasistatic_dynamics_parallel import (
    QuasistaticDynamicsParallel)
from irs_mpc.irs_mpc_quasistatic import (
    IrsMpcQuasistatic)
from irs_mpc.irs_mpc_params import IrsMpcQuasistaticParameters

from irs_rrt.irs_rrt import IrsRrt, IrsNode
from irs_rrt.rrt_params import IrsRrtParams

from planar_hand_setup import *
from contact_sampler import PlanarHandContactSampler

#%% quasistatic dynamical system
q_dynamics = QuasistaticDynamics(h=h,
                                 q_model_path=q_model_path,
                                 internal_viz=True)
dim_x = q_dynamics.dim_x
dim_u = q_dynamics.dim_u
q_sim_py = q_dynamics.q_sim_py
plant = q_sim_py.get_plant()
idx_a_l = plant.GetModelInstanceByName(robot_l_name)
idx_a_r = plant.GetModelInstanceByName(robot_r_name)
idx_u = plant.GetModelInstanceByName(object_name)
contact_sampler = PlanarHandContactSampler(q_dynamics)

<<<<<<< HEAD
q_u0 = np.array([0.0, 0.35, 0])
q0_dict = contact_sampler.calc_enveloping_grasp(q_u0)
=======

# trajectory and initial conditions.
nq_a = 2
qa_l_knots = [-np.pi / 4, -np.pi / 4]
qa_r_knots = [np.pi / 4, np.pi / 4]
q_u0 = np.array([0.0, 0.35, 0])

q0_dict = {idx_u: q_u0,
           idx_a_l: qa_l_knots,
           idx_a_r: qa_r_knots}

>>>>>>> 77b9f6b0
x0 = q_dynamics.get_x_from_q_dict(q0_dict)

joint_limits = {
    idx_u: np.array([[-0.5, 0.5], [0.3, 0.6], [-0.01, np.pi]]),
    idx_a_l: np.array([[-np.pi / 2, np.pi / 2], [-np.pi / 2, 0]]),
    idx_a_r: np.array([[-np.pi / 2, np.pi / 2], [0, np.pi / 2]])
}

#%% RRT testing
params = IrsRrtParams(q_model_path, joint_limits)
params.root_node = IrsNode(x0)
params.max_size = 300
params.goal = np.copy(x0)
params.goal[6] = np.pi
params.termination_tolerance = 1e-2
params.subgoal_prob = 0.5
params.rewire = False
params.distance_metric = 'local_u'

# params.distance_metric = 'global'  # If using global metric
params.global_metric = np.array([0.1, 0.1, 0.1, 0.1, 10.0, 10.0, 1.0])


tree = IrsRrt(params)
tree.iterate()

#%%
<<<<<<< HEAD
tree.save_tree(f"tree_{params.max_size}_planar_hand.pkl")
=======
tree.save_tree("examples/planar_hand/data/tree_3000.pkl")

#print(tree.save_final_path())
>>>>>>> 77b9f6b0

#%%
#
# cProfile.runctx('tree.iterate()',
#                  globals=globals(), locals=locals(),
#                  filename='irs_rrt_profile.stat')<|MERGE_RESOLUTION|>--- conflicted
+++ resolved
@@ -37,22 +37,8 @@
 idx_u = plant.GetModelInstanceByName(object_name)
 contact_sampler = PlanarHandContactSampler(q_dynamics)
 
-<<<<<<< HEAD
 q_u0 = np.array([0.0, 0.35, 0])
 q0_dict = contact_sampler.calc_enveloping_grasp(q_u0)
-=======
-
-# trajectory and initial conditions.
-nq_a = 2
-qa_l_knots = [-np.pi / 4, -np.pi / 4]
-qa_r_knots = [np.pi / 4, np.pi / 4]
-q_u0 = np.array([0.0, 0.35, 0])
-
-q0_dict = {idx_u: q_u0,
-           idx_a_l: qa_l_knots,
-           idx_a_r: qa_r_knots}
-
->>>>>>> 77b9f6b0
 x0 = q_dynamics.get_x_from_q_dict(q0_dict)
 
 joint_limits = {
@@ -80,13 +66,9 @@
 tree.iterate()
 
 #%%
-<<<<<<< HEAD
 tree.save_tree(f"tree_{params.max_size}_planar_hand.pkl")
-=======
-tree.save_tree("examples/planar_hand/data/tree_3000.pkl")
 
 #print(tree.save_final_path())
->>>>>>> 77b9f6b0
 
 #%%
 #
