from typing import Dict
import numpy as np
import networkx as nx
from tqdm import tqdm
import pickle

from irs_rrt.rrt_params import RrtParams


class Node:
    """
    Base node class. Owns all the attributes and methods related to a 
    single node. Add to nx.Digraph() using G.add_node(1, node=Node())
    """    
    def __init__(self, q):
        self.q = q  # np.array of states.
        self.value = np.nan  # float.
        self.id = np.nan  # int
        # To extend the tree, a subgoal is sampled first, and then a new node
        # that is "as close as possible" to the subgoal is added to the tree.
        # This field stores the subgoal associated with the new node.
        self.subgoal = None


class Edge:
    """
    Base edge class. Owns all the attributes and methods related to an edge.
    Add to nx.Digraph() using G.add_edge(1, 2, edge=Edge())
    """    
    def __init__(self):
        self.parent = None # Node class.
        self.child = None # Node class.
        self.cost = np.nan # float


class Rrt:
    """
    Base tress class.
    """
    def __init__(self, params: RrtParams):
        self.graph = nx.DiGraph()
        self.size = 0 # variable to keep track of nodes.
        self.max_size = params.max_size
        self.goal = params.goal
        self.root_node = params.root_node
        self.termination_tolerance = params.termination_tolerance
        self.subgoal_prob = params.subgoal_prob        
        self.params = params

        self.dim_q = len(self.root_node.q)

        # We keep a matrix over node configurations for batch computation.
        # This is a N x n matrix where N is # of nodes, and 
        # n is dim(q). Used for batch computation. Note that we initialize to
        # max_size to save computation time while adding nodes, but only the
        # first N columns of this matrix are "valid".
        self.q_matrix = np.full((self.max_size, self.dim_q), np.nan)

        # Additionally, keep a storage of values.
        self.value_lst = np.nan * np.zeros(self.max_size)
        self.root_node.value = 0.0 # by definition, root node has value of 0.
        self.value_lst[self.size] = self.root_node.value

        # Add root node to the graph to finish initialization.
        self.add_node(self.root_node)

    def get_node_from_id(self, id: int):
        """ Return node from the graph given id. """
        node = self.graph.nodes[id]["node"]
        return node

    def get_edge_from_id(self, parent_id: int, child_id: int):
        """ Return edge from the graph given id of parent and child. """
        edge = self.graph.edges[parent_id, child_id]["edge"]
        return edge

    def get_q_matrix_up_to(self, size: int = None):
        """ Get slice of q matrix with valid components."""
        if size is None:
            size = self.size
        return self.q_matrix[:size, :]

    def get_valid_value_lst(self):
        """ Get slice of value_lst with valid components."""
        return self.value_lst[:self.size]

    def add_node(self, node: Node):
        """ 
        Add a new node to the networkx graph and the relevant data structures
        that does batch computation. This also populates the id parameter of
        the node.
        """
        self.graph.add_node(self.size, node=node)
        self.q_matrix[self.size, :] = node.q
        node.id = self.size
        self.size += 1

    def replace_node(self, node: Node, id: int):
        """
        Replaces a node in a graph with id with a new given node. Also 
        changes the relevant data structures.
        """
        self.graph.remove_node(id)
        self.graph.add_node(id, node=node)
        self.q_matrix[id,:] = node.q
        node.id = id

    def add_edge(self, edge: Edge):
        """
        Add an edge to the graph. This computes the cost of the edge and
        populates the value of the connected child.
        """
        if np.isnan(edge.cost):
            raise ValueError(
                "Attempting to add edge, but the edge does not have a cost "
             +  "assigned.")
            
        self.graph.add_edge(edge.parent.id, edge.child.id, edge=edge)
        edge.child.value = edge.parent.value + edge.cost
        self.value_lst[edge.child.id] = edge.child.value

    def remove_edge(self, edge: Edge):
        """ Remove edge from the graph. """
        self.graph.remove_edge(edge.parent.id, edge.child.id)
        edge.child.value = np.nan
        self.value_lst[edge.child.value] = edge.child.value

    def cointoss_for_goal(self):
        sample_goal = np.random.choice(
            [0, 1], 1, p=[
                1 - self.params.subgoal_prob, self.params.subgoal_prob])
        return sample_goal

    def sample_subgoal(self):
        """ Provide a method to sample the a subgoal. """
        raise NotImplementedError("This method is virtual.")

    def select_closest_node(self, subgoal: np.array):
        """
        Given a subgoal, and find the node that is closest from the subgoal.
        """
        metric_batch = self.calc_metric_batch(subgoal)
        selected_node = self.get_node_from_id(np.argmin(metric_batch))
        return selected_node

    def extend_towards_q(self, parent_node: Node, q: np.array):
        """ Extend current node towards a specified configuration q. """
        raise NotImplementedError("This method is virtual.")

    def extend(self, node: Node, subgoal: np.array):
        """
        Extend towards a self.subgoal object. This is evaluated analytically.
        """
        return self.extend_towards_q(node, subgoal)

    def calc_metric_batch(self, q_query: np.array):
        """
        Given q_query, return a np.array of \|q_query - q\| according to some
        local distances from all the existing nodes in the tree to q_query.
        """
        raise NotImplementedError("This method is virtual.")

    def is_close_to_goal(self):
        """
        Evaluate termination criteria for RRT using global distance metric.
        """
        dist_batch = self.calc_metric_batch(self.params.goal)
        return np.min(dist_batch) < self.params.termination_tolerance        
        
    def rewire(self, parent_node: Node, child_node: Node):
        """
        Rewiring step. Loop over neighbors, query for the new value after
        rewiring to candidate parents, and rewire if the value is lower.
        """
        # Compute distance from candidate child_node to all the nodes.
        dist_lst = self.calc_metric_batch(child_node.q)
        value_candidate_lst = self.get_valid_value_lst() + dist_lst

        # Get neighboring indices.
        # NOTE(terry-suh): this is "conservative rewiring" that does not
        # require user input of rewiring tolerance. In practice, this feels
        # better since there is one less arbitrary hyperparameter.
        neighbor_idx = np.argwhere(dist_lst <= dist_lst[parent_node.id])
        min_idx = np.argmin(value_candidate_lst[neighbor_idx])

        new_parent = self.get_node_from_id(neighbor_idx[min_idx][0])
        new_child, new_edge = self.extend_towards_q(new_parent, child_node.q)

        return new_parent, new_child, new_edge

    def iterate(self):
        """
        Main method for iteration.
        """
        pbar = tqdm(total=self.max_size)

        while self.size < self.params.max_size:
            pbar.update(1)

            # 1. Sample a subgoal.
            sample_goal = self.cointoss_for_goal()
            if sample_goal:
                subgoal = self.params.goal
            else:
                subgoal = self.sample_subgoal()

            # 2. Sample closest node to subgoal
            parent_node = self.select_closest_node(subgoal)

            # 3. Extend to subgoal.
<<<<<<< HEAD
            child_node = self.extend(parent_node, subgoal)
            child_node.subgoal = subgoal

            # 4. Attempt to rewire a candidate child node.
            if self.params.rewire:
                new_parent, new_child = self.rewire(parent_node, child_node)
            else:
                new_parent = parent_node
                new_child = child_node
=======
            child_node, edge = self.extend(parent_node, subgoal)

            # 4. Attempt to rewire a candidate child node.
            if (self.params.rewire):
                parent_node, child_node, edge = self.rewire(
                    parent_node, child_node)
>>>>>>> 77b9f6b0

            # 5. Register the new node to the graph.
            self.add_node(child_node)
            child_node.value = parent_node.value + edge.cost
            self.add_edge(edge)

            # 6. Check for termination.
            if self.is_close_to_goal():
                break

        pbar.close()

    def save_tree(self, filename):
        with open(filename, 'wb') as f:
            pickle.dump(self.graph, f)

    def save_final_path(self, filename):
        # Find closest to the goal.
        q_final = self.select_closest_node(self.params.goal)

        # Find path from root to goal.
        path = nx.shortest_path(
            self.graph, source=self.root_node.id, target=q_final.id)

        dim_u = len(self.get_edge_from_id(path[0], path[1]).u)
        path_T = len(path)

        x_trj = np.zeros((path_T, self.dim_q))
        u_trj = np.zeros((path_T - 1, dim_u))

        for i in range(path_T - 1):
            x_trj[i,:] = self.get_node_from_id(path[i]).q
            u_trj[i,:] = self.get_edge_from_id(path[i], path[i+1]).u
        x_trj[path_T-1,:] = self.get_node_from_id(path[path_T-1]).q

        path_dict = {
            "x_trj": x_trj, "u_trj": u_trj}

        with open(filename, 'wb') as f:
            pickle.dump(path_dict, f)<|MERGE_RESOLUTION|>--- conflicted
+++ resolved
@@ -208,24 +208,12 @@
             parent_node = self.select_closest_node(subgoal)
 
             # 3. Extend to subgoal.
-<<<<<<< HEAD
-            child_node = self.extend(parent_node, subgoal)
-            child_node.subgoal = subgoal
-
-            # 4. Attempt to rewire a candidate child node.
-            if self.params.rewire:
-                new_parent, new_child = self.rewire(parent_node, child_node)
-            else:
-                new_parent = parent_node
-                new_child = child_node
-=======
             child_node, edge = self.extend(parent_node, subgoal)
 
             # 4. Attempt to rewire a candidate child node.
             if (self.params.rewire):
                 parent_node, child_node, edge = self.rewire(
                     parent_node, child_node)
->>>>>>> 77b9f6b0
 
             # 5. Register the new node to the graph.
             self.add_node(child_node)
