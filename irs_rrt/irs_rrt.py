import copy
import pickle

import networkx
import numpy as np
from irs_mpc.irs_mpc_params import BundleMode
from irs_mpc.quasistatic_dynamics import QuasistaticDynamics
from irs_rrt.reachable_set import ReachableSet
from irs_rrt.rrt_base import Node, Edge, Rrt
from irs_rrt.rrt_params import IrsRrtParams


class IrsNode(Node):
    """
    IrsNode. Each node is responsible for keeping a copy of the bundled dynamics
    and the Gaussian parametrized by the bundled dynamics.
    """

    def __init__(self, q: np.array):
        super().__init__(q)
        # Bundled dynamics parameters.
        self.ubar = np.nan

        # For q_u and q_a.
        self.Bhat = np.nan
        self.chat = np.nan
        self.cov = np.nan
        self.covinv = np.nan
        self.mu = np.nan

        # For q_u only.
        self.Bhat_u = None
        self.chat_u = None
        self.cov_u = None
        self.covinv_u = None
        self.mu_u = None


class IrsEdge(Edge):
    """
    IrsEdge.
    """

    def __init__(self):
        super().__init__()
        self.du = np.nan
        self.u = np.nan
        self.trj = None
<<<<<<< HEAD
        # NOTE(terry-suh): It is possible to store trajectories in the edge
        # class. We won't do that here because we don't solve trajopt during
        # extend.
=======
>>>>>>> f51298ac


class IrsRrt(Rrt):
    def __init__(self, params: IrsRrtParams):
        self.q_dynamics = QuasistaticDynamics(
            h=params.h,
            q_model_path=params.q_model_path,
            internal_viz=True)

        self.params = self.load_params(params)
        self.reachable_set = ReachableSet(self.q_dynamics, params)
        self.max_size = params.max_size

        self.x_lb, self.x_ub = self.joint_limit_to_x_bounds(
            params.joint_limits)

        # Initialize tensors for batch computation.
        self.Bhat_tensor = np.zeros((self.max_size,
                                     self.q_dynamics.dim_x,
                                     self.q_dynamics.dim_u))
        self.covinv_tensor = np.zeros((self.max_size,
                                       self.q_dynamics.dim_x,
                                       self.q_dynamics.dim_x))
        self.chat_matrix = np.zeros((self.max_size,
                                     self.q_dynamics.dim_x))

        self.dim_q_u = self.q_dynamics.dim_x - self.q_dynamics.dim_u
        self.covinv_u_tensor = np.zeros((self.max_size,
                                         self.dim_q_u, self.dim_q_u))

        self.q_u_indices_into_x = self.q_dynamics.get_q_u_indices_into_x()

        super().__init__(params)

    @staticmethod
    def make_from_pickled_tree(tree: networkx.DiGraph):
        # Factory method for making an IrsRrt object from a pickled tree.
        irs_rrt_param = tree.graph['irs_rrt_params']
        irs_rrt = IrsRrt(irs_rrt_param)
        irs_rrt.graph = tree

        for i_node in tree.nodes:
            node = tree.nodes[i_node]["node"]
            irs_rrt.Bhat_tensor[i_node] = node.Bhat
            irs_rrt.covinv_tensor[i_node] = node.covinv
            irs_rrt.chat_matrix[i_node] = node.chat
            irs_rrt.covinv_u_tensor[i_node] = node.covinv_u
            irs_rrt.q_matrix[i_node] = node.q

        return irs_rrt

    def load_params(self, params: IrsRrtParams):
        for key in params.joint_limits.keys():
            break
        if isinstance(key, str):
            joint_limits_keyed_by_model_instance_index = {
                self.q_dynamics.plant.GetModelInstanceByName(name): value
                for name, value in params.joint_limits.items()}
            params.joint_limits = joint_limits_keyed_by_model_instance_index

        return params

    def joint_limit_to_x_bounds(self, joint_limits):
        joint_limit_ub = {}
        joint_limit_lb = {}

        for model_idx in joint_limits.keys():
            joint_limit_lb[model_idx] = joint_limits[model_idx][:, 0]
            joint_limit_ub[model_idx] = joint_limits[model_idx][:, 1]

        x_lb = self.q_dynamics.get_x_from_q_dict(joint_limit_lb)
        x_ub = self.q_dynamics.get_x_from_q_dict(joint_limit_ub)
        return x_lb, x_ub

    def populate_node_parameters(self, node: IrsNode):
        """
        Given a node which has a q, this method populates the rest of the
        node parameters using reachable set computations.
        """
        node.ubar = node.q[self.q_dynamics.get_q_a_indices_into_x()]

        # For q_u and q_a.
        if self.params.bundle_mode == BundleMode.kExact:
            Bhat, chat = self.reachable_set.calc_exact_Bc(
                node.q, node.ubar)
        else:
            Bhat, chat = self.reachable_set.calc_bundled_Bc(
                node.q, node.ubar)

        node.Bhat = Bhat
        node.chat = chat
        node.cov, node.mu = self.reachable_set.calc_metric_parameters(
            node.Bhat, node.chat)
        node.covinv = np.linalg.inv(node.cov)

        # For q_u only.
        node.Bhat_u = Bhat[self.q_u_indices_into_x, :]
        node.chat_u = chat[self.q_u_indices_into_x]
        node.cov_u, node.mu_u = (
            self.reachable_set.calc_unactuated_metric_parameters(Bhat, chat))
        node.covinv_u = np.linalg.inv(node.cov_u)

    def get_Bhat_tensor_up_to(self, n_nodes: int):
        return self.Bhat_tensor[:n_nodes]

    def get_covinv_tensor_up_to(self, n_nodes: int, is_q_u_only: bool):
        if is_q_u_only:
            return self.covinv_u_tensor[:n_nodes]
        return self.covinv_tensor[:n_nodes]

    def get_chat_matrix_up_to(self, n_nodes: int, is_q_u_only: bool):
        if is_q_u_only:
            return self.chat_matrix[:n_nodes, self.q_u_indices_into_x]
        return self.chat_matrix[:n_nodes]

    def add_node(self, node: IrsNode):
        super().add_node(node)
        # In addition to the add_node operation, we'll have to add the
        # B and c matrices of the node into our batch tensor.

        # Note we use self.size-1 here since the parent method increments
        # size by 1.
        self.populate_node_parameters(node)

        self.Bhat_tensor[node.id] = node.Bhat
        self.covinv_tensor[node.id] = node.covinv
        self.chat_matrix[node.id] = node.chat
        self.covinv_u_tensor[node.id] = node.covinv_u

    def sample_subgoal(self):
        """
        Sample a subgoal from the configuration space.
        """
        subgoal = np.random.rand(self.q_dynamics.dim_x)
        subgoal = self.x_lb + (self.x_ub - self.x_lb) * subgoal
        return subgoal

    def extend_towards_q(self, parent_node: Node, q: np.array):
        """
        Extend towards a specified configuration q and return a new
        node, 
        """
        # Compute least-squares solution.
        du = np.linalg.lstsq(
            parent_node.Bhat, q - parent_node.chat, rcond=None)[0]

        # Normalize least-squares solution.
        du = du / np.linalg.norm(du)
        ustar = parent_node.ubar + self.params.stepsize * du
        xnext = self.q_dynamics.dynamics(parent_node.q, ustar)
        cost = self.reachable_set.calc_node_metric(
            parent_node.covinv, parent_node.mu, xnext)

        child_node = IrsNode(xnext)
        child_node.subgoal = q

        edge = IrsEdge()
        edge.parent = parent_node
        edge.child = child_node
        edge.du = self.params.stepsize * du
        edge.u = ustar
        edge.cost = cost

        return child_node, edge

    def calc_distance_batch_local(self, q_query: np.ndarray, n_nodes: int,
                                  is_q_u_only: bool):
        if is_q_u_only:
            q_query = q_query[self.q_u_indices_into_x]
        # B x n
        mu_batch = self.get_chat_matrix_up_to(n_nodes, is_q_u_only)
        # B x n x n
        covinv_tensor = self.get_covinv_tensor_up_to(n_nodes, is_q_u_only)
        error_batch = q_query - mu_batch
        int_batch = np.einsum('Bij,Bi -> Bj', covinv_tensor, error_batch)
        metric_batch = np.einsum('Bi,Bi -> B', int_batch, error_batch)

        return metric_batch

    def calc_distance_batch_global(self, q_query: np.ndarray, n_nodes: int,
                                   is_q_u_only: bool):
        q_batch = self.get_q_matrix_up_to(n_nodes)

        if is_q_u_only:
            error_batch = (q_query[self.q_u_indices_into_x]
                           - q_batch[:, self.q_u_indices_into_x])
            metric_mat = np.diag(
                self.params.global_metric[self.q_u_indices_into_x])
        else:
            error_batch = q_query - q_batch
            metric_mat = np.diag(self.params.global_metric)

        intsum = np.einsum('Bi,ij->Bj', error_batch, metric_mat)
        metric_batch = np.einsum('Bi,Bi->B', intsum, error_batch)

        return metric_batch

    def calc_distance_batch(self, q_query: np.ndarray, n_nodes=None,
                            distance_metric=None):
        """
        Given q_query, return a np.array of \|q_query - q\|_{\Sigma}^{-1}_q,
        local distances from all the existing nodes in the tree to q_query.

        This function computes the batch metric for the first n_nodes nodes
        in the tree. If n_nodes is None, the batch metric to all nodes in the
        tree is computed.

        Metric computation supports a 3 combinations of modes:
         - full_q OR un_actuated
         - full_tree OR up_to_n_nodes
         - global_metric OR local_metric
        """
        assert len(q_query) == self.q_dynamics.dim_x

        if distance_metric is None:
            distance_metric = self.params.distance_metric

        if n_nodes is None:
            n_nodes = self.size

        if distance_metric == "global":
            return self.calc_distance_batch_global(q_query, n_nodes,
                                                   is_q_u_only=False)
        elif distance_metric == "global_u":
            return self.calc_distance_batch_global(q_query, n_nodes,
                                                   is_q_u_only=True)
        elif distance_metric == "local":
            return self.calc_distance_batch_local(q_query, n_nodes,
                                                  is_q_u_only=False)
        elif distance_metric == "local_u":
            return self.calc_distance_batch_local(q_query, n_nodes,
                                                  is_q_u_only=True)
        else:
            raise RuntimeError(f"distance metric {distance_metric} is not "
                               f"supported.")

    def save_tree(self, filename):
        """
        self.params.joint_limits are keyed by ModelInstanceIndex,
         which pickle does not like. Here we create a copy of self.params
         with a joint_limits dictionary keyed by model instance names.
        """
        picklable_params_dict = {key: copy.deepcopy(value)
                                 for key, value in self.params.__dict__.items()
                                 if key != "joint_limits"}
        hashable_joint_limits = {
            self.q_dynamics.plant.GetModelInstanceName(model):
                copy.deepcopy(value)
            for model, value in self.params.joint_limits.items()}
        picklable_params_dict['joint_limits'] = hashable_joint_limits

        picklable_params = IrsRrtParams(None, None)
        for key, value in picklable_params_dict.items():
            setattr(picklable_params, key, value)

        self.graph.graph['irs_rrt_params'] = picklable_params
        with open(filename, 'wb') as f:
            pickle.dump(self.graph, f)<|MERGE_RESOLUTION|>--- conflicted
+++ resolved
@@ -46,12 +46,6 @@
         self.du = np.nan
         self.u = np.nan
         self.trj = None
-<<<<<<< HEAD
-        # NOTE(terry-suh): It is possible to store trajectories in the edge
-        # class. We won't do that here because we don't solve trajopt during
-        # extend.
-=======
->>>>>>> f51298ac
 
 
 class IrsRrt(Rrt):
