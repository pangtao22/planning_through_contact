import numpy as np
from irs_mpc.irs_mpc_params import BundleMode



class RrtParams:
    """
    Base tree parameters class. Only "yaml'-able parameters should be stored
    in the parameters.
    """
    def __init__(self):
        self.max_size = 100
        self.goal = None  # q_goal.
        self.root_node = None
        self.subgoal_prob = 0.5
        self.termination_tolerance = 0.1
        self.rewire = False


class IrsRrtParams(RrtParams):
    def __init__(self, q_model_path, joint_limits):
        super().__init__()
        # Options for computing bundled dynamics.
        self.h = 0.1
        self.n_samples = 100
        self.q_model_path = q_model_path
        self.std_u = 0.1

        # kFirst and kExact are supported.
        self.bundle_mode = BundleMode.kFirst

        # State-space limits for sampling, provided as a bounding box.
        # During tree expansion, samples that go outside of this limit will be
        # rejected, implicitly enforcing the constraint.
        self.joint_limits = joint_limits

        # Regularization for computing inverse of covariance matrices.
        # NOTE(terry-suh): Note that if the covariance matrix is singular,
        # then the Mahalanobis distance metric is infinity. One interpretation
        # of the regularization term is to cap the infinity distance to some
        # value that scales with inverse of regularization.
        self.regularization = 1e-6

        # Stepsize.
        # TODO(terry-suh): the selection of this parameter should be automated.
        self.stepsize = 0.3

<<<<<<< HEAD
        # Supports local, local_u, global, global_u
        self.distance_metric = "global"
        self.global_metric = None  # only used when distance_metric is "global".
=======
class IrsRrtGlobalParams(IrsRrtParams):
    def __init__(self, q_model_path, joint_limits):
        super().__init__(q_model_path, joint_limits)
        # Global distance metric for defining an adequate notion of distance.
        # Should be a vector of size dim_x.a
        self.global_metric = np.isnan

class IrsRrtRolloutParams(IrsRrtGlobalParams):
    def __init__(self, q_model_path, joint_limits):
        super().__init__(q_model_path, joint_limits)
        # Rollout horizon to use for reaching the point with a long stepsize.
        self.rollout_horizon = 3
>>>>>>> 77b9f6b0
<|MERGE_RESOLUTION|>--- conflicted
+++ resolved
@@ -45,21 +45,6 @@
         # TODO(terry-suh): the selection of this parameter should be automated.
         self.stepsize = 0.3
 
-<<<<<<< HEAD
         # Supports local, local_u, global, global_u
         self.distance_metric = "global"
         self.global_metric = None  # only used when distance_metric is "global".
-=======
-class IrsRrtGlobalParams(IrsRrtParams):
-    def __init__(self, q_model_path, joint_limits):
-        super().__init__(q_model_path, joint_limits)
-        # Global distance metric for defining an adequate notion of distance.
-        # Should be a vector of size dim_x.a
-        self.global_metric = np.isnan
-
-class IrsRrtRolloutParams(IrsRrtGlobalParams):
-    def __init__(self, q_model_path, joint_limits):
-        super().__init__(q_model_path, joint_limits)
-        # Rollout horizon to use for reaching the point with a long stepsize.
-        self.rollout_horizon = 3
->>>>>>> 77b9f6b0
