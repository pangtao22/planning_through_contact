--- conflicted
+++ resolved
@@ -385,15 +385,6 @@
     traces_list.append(edge_to_parent)
 
     # Subgoal cost histogram
-<<<<<<< HEAD
-    d_local = irs_rrt.calc_distance_batch(
-        q_query=q_g, n_nodes=num_nodes - 1, distance_metric='local')
-    d_local_u = irs_rrt.calc_distance_batch(
-        q_query=q_g, n_nodes=num_nodes - 1, distance_metric='local_u')
-    d_global = irs_rrt.calc_distance_batch(
-        q_query=q_g, n_nodes=num_nodes - 1, distance_metric='global')
-    d_global_u = irs_rrt.calc_distance_batch(
-=======
     d_local = irs_rrt_obj.calc_distance_batch(
         q_query=q_g, n_nodes=num_nodes - 1, distance_metric='local')
     d_local_u = irs_rrt_obj.calc_distance_batch(
@@ -401,7 +392,6 @@
     d_global = irs_rrt_obj.calc_distance_batch(
         q_query=q_g, n_nodes=num_nodes - 1, distance_metric='global')
     d_global_u = irs_rrt_obj.calc_distance_batch(
->>>>>>> f51298ac
         q_query=q_g, n_nodes=num_nodes - 1, distance_metric='global_u')
     assert len(d_local) == num_nodes - 1
     assert len(d_global) == num_nodes - 1
